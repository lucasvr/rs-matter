/*
 *
 *    Copyright (c) 2020-2022 Project CHIP Authors
 *
 *    Licensed under the Apache License, Version 2.0 (the "License");
 *    you may not use this file except in compliance with the License.
 *    You may obtain a copy of the License at
 *
 *        http://www.apache.org/licenses/LICENSE-2.0
 *
 *    Unless required by applicable law or agreed to in writing, software
 *    distributed under the License is distributed on an "AS IS" BASIS,
 *    WITHOUT WARRANTIES OR CONDITIONS OF ANY KIND, either express or implied.
 *    See the License for the specific language governing permissions and
 *    limitations under the License.
 */

use crate::common::echo_cluster;
use core::borrow::Borrow;
use core::num::NonZeroU8;

use embassy_futures::{block_on, join::join, select::select3};

use embassy_sync::{
    blocking_mutex::raw::NoopRawMutex,
    zerocopy_channel::{Channel, Receiver, Sender},
};

use embassy_time::{Duration, Timer};

use rs_matter::{
    acl::{AclEntry, AuthMode},
    data_model::{
        cluster_basic_information::{self, BasicInfoConfig},
        cluster_on_off::{self, OnOffCluster},
        core::{DataModel, IMBuffer},
        device_types::{DEV_TYPE_ON_OFF_LIGHT, DEV_TYPE_ROOT_NODE},
        objects::{
            AttrData, AttrDataEncoder, AttrDetails, Endpoint, Handler, HandlerCompat, Metadata,
            Node, NonBlockingHandler, Privilege,
        },
        root_endpoint::{self, EthRootEndpointHandler},
        sdm::{
            admin_commissioning,
            dev_att::{DataType, DevAttDataFetcher},
            general_commissioning, noc, nw_commissioning,
        },
        subscriptions::Subscriptions,
        system_model::{
            access_control,
            descriptor::{self, DescriptorCluster},
        },
    },
    error::{Error, ErrorCode},
    handler_chain_type,
    interaction_model::core::{OpCode, PROTO_ID_INTERACTION_MODEL},
    mdns::MdnsService,
    respond::Responder,
    tlv::{TLVWriter, TagType, ToTLV},
    transport::{
        exchange::{Exchange, MessageMeta, MAX_EXCHANGE_TX_BUF_SIZE},
        network::{
            Address, Ipv4Addr, NetworkReceive, NetworkSend, SocketAddr, SocketAddrV4,
            MAX_RX_PACKET_SIZE, MAX_TX_PACKET_SIZE,
        },
        session::{NocCatIds, ReservedSession, SessionMode},
    },
    utils::{buf::PooledBuffers, select::Coalesce},
    Matter, MATTER_PORT,
};

use super::echo_cluster::EchoCluster;

const BASIC_INFO: BasicInfoConfig<'static> = BasicInfoConfig {
    vid: 10,
    pid: 11,
    hw_ver: 12,
    sw_ver: 13,
    sw_ver_str: "13",
    serial_no: "aabbccdd",
    device_name: "Test Device",
    product_name: "TestProd",
    vendor_name: "TestVendor",
};

struct DummyDevAtt;

impl DevAttDataFetcher for DummyDevAtt {
    fn get_devatt_data(&self, _data_type: DataType, _data: &mut [u8]) -> Result<usize, Error> {
        Ok(2)
    }
}

pub const IM_ENGINE_PEER_ID: u64 = 445566;
pub const IM_ENGINE_REMOTE_PEER_ID: u64 = 123456;

const NODE: Node<'static> = Node {
    id: 0,
    endpoints: &[
        Endpoint {
            id: 0,
            clusters: &[
                descriptor::CLUSTER,
                cluster_basic_information::CLUSTER,
                general_commissioning::CLUSTER,
                nw_commissioning::ETH_CLUSTER,
                admin_commissioning::CLUSTER,
                noc::CLUSTER,
                access_control::CLUSTER,
                echo_cluster::CLUSTER,
            ],
            device_type: DEV_TYPE_ROOT_NODE,
        },
        Endpoint {
            id: 1,
            clusters: &[
                descriptor::CLUSTER,
                cluster_on_off::CLUSTER,
                echo_cluster::CLUSTER,
            ],
            device_type: DEV_TYPE_ON_OFF_LIGHT,
        },
    ],
};

pub struct ImInput<'a> {
    action: OpCode,
    data: &'a dyn ToTLV,
    delay: Option<u16>,
}

impl<'a> ImInput<'a> {
    pub fn new(action: OpCode, data: &'a dyn ToTLV) -> Self {
        Self::new_delayed(action, data, None)
    }

    pub fn new_delayed(action: OpCode, data: &'a dyn ToTLV, delay: Option<u16>) -> Self {
        Self {
            action,
            data,
            delay,
        }
    }
}

pub struct ImOutput {
    pub action: OpCode,
    pub data: heapless::Vec<u8, MAX_EXCHANGE_TX_BUF_SIZE>,
}

pub struct ImEngineHandler<'a> {
<<<<<<< HEAD
    handler: handler_chain_type!(OnOffCluster<'a>, EchoCluster, DescriptorCluster<'static>, EchoCluster | RootEndpointHandler<'a>),
=======
    handler: handler_chain_type!(OnOffCluster, EchoCluster, DescriptorCluster<'static>, EchoCluster | EthRootEndpointHandler<'a>),
>>>>>>> 2076dc6a
}

impl<'a> ImEngineHandler<'a> {
    pub fn new(matter: &'a Matter<'a>) -> Self {
        let handler = root_endpoint::eth_handler(0, matter)
            .chain(0, echo_cluster::ID, EchoCluster::new(2, *matter.borrow()))
            .chain(1, descriptor::ID, DescriptorCluster::new(*matter.borrow()))
            .chain(1, echo_cluster::ID, EchoCluster::new(3, *matter.borrow()))
            .chain(
                1,
                cluster_on_off::ID,
                OnOffCluster::new(*matter.borrow(), None),
            );

        Self { handler }
    }

    pub fn echo_cluster(&self, endpoint: u16) -> &EchoCluster {
        match endpoint {
            0 => &self.handler.next.next.next.handler,
            1 => &self.handler.next.handler,
            _ => panic!(),
        }
    }
}

impl<'a> Handler for ImEngineHandler<'a> {
    fn read(&self, attr: &AttrDetails, encoder: AttrDataEncoder) -> Result<(), Error> {
        self.handler.read(attr, encoder)
    }

    fn write(&self, attr: &AttrDetails, data: AttrData) -> Result<(), Error> {
        self.handler.write(attr, data)
    }

    fn invoke(
        &self,
        exchange: &rs_matter::transport::exchange::Exchange,
        cmd: &rs_matter::data_model::objects::CmdDetails,
        data: &rs_matter::tlv::TLVElement,
        encoder: rs_matter::data_model::objects::CmdDataEncoder,
    ) -> Result<(), Error> {
        self.handler.invoke(exchange, cmd, data, encoder)
    }
}

impl<'a> NonBlockingHandler for ImEngineHandler<'a> {}

impl<'a> Metadata for ImEngineHandler<'a> {
    type MetadataGuard<'g> = Node<'g> where Self: 'g;

    fn lock(&self) -> Self::MetadataGuard<'_> {
        NODE
    }
}

/// An Interaction Model Engine to facilitate easy testing
pub struct ImEngine<'a> {
    pub matter: Matter<'a>,
    cat_ids: NocCatIds,
}

impl<'a> ImEngine<'a> {
    pub fn new_default() -> Self {
        Self::new(Default::default())
    }

    /// Create the interaction model engine
    pub fn new(cat_ids: NocCatIds) -> Self {
        Self {
            matter: Self::new_matter(),
            cat_ids,
        }
    }

    pub fn add_default_acl(&self) {
        // Only allow the standard peer node id of the IM Engine
        let mut default_acl =
            AclEntry::new(NonZeroU8::new(1).unwrap(), Privilege::ADMIN, AuthMode::Case);
        default_acl.add_subject(IM_ENGINE_PEER_ID).unwrap();
        self.matter.acl_mgr.borrow_mut().add(default_acl).unwrap();
    }

    pub fn handler(&self) -> ImEngineHandler<'_> {
        ImEngineHandler::new(&self.matter)
    }

    fn new_matter() -> Matter<'static> {
        #[cfg(feature = "std")]
        use rs_matter::utils::epoch::sys_epoch as epoch;

        #[cfg(not(feature = "std"))]
        use rs_matter::utils::epoch::dummy_epoch as epoch;

        #[cfg(feature = "std")]
        use rs_matter::utils::rand::sys_rand as rand;

        #[cfg(not(feature = "std"))]
        use rs_matter::utils::rand::dummy_rand as rand;

        let matter = Matter::new(
            &BASIC_INFO,
            &DummyDevAtt,
            MdnsService::Disabled,
            epoch,
            rand,
            MATTER_PORT,
        );

        matter.initialize_transport_buffers().unwrap();

        matter
    }

    fn init_matter(matter: &Matter, local_nodeid: u64, remote_nodeid: u64, cat_ids: &NocCatIds) {
        matter.transport_mgr.reset().unwrap();

        let mut session = ReservedSession::reserve_now(matter).unwrap();

        session
            .update(
                local_nodeid,
                remote_nodeid,
                1,
                1,
                ADDR,
                SessionMode::Case {
                    fab_idx: NonZeroU8::new(1).unwrap(),
                    cat_ids: cat_ids.clone(),
                },
                None,
                None,
                None,
            )
            .unwrap();

        session.complete();
    }

    pub fn process<const N: usize>(
        &self,
        handler: &ImEngineHandler,
        input: &[&ImInput],
        out: &mut heapless::Vec<ImOutput, N>,
    ) -> Result<(), Error> {
        out.clear();

        Self::init_matter(
            &self.matter,
            IM_ENGINE_REMOTE_PEER_ID,
            IM_ENGINE_PEER_ID,
            &self.cat_ids,
        );

        let matter_client = Self::new_matter();
        Self::init_matter(
            &matter_client,
            IM_ENGINE_PEER_ID,
            IM_ENGINE_REMOTE_PEER_ID,
            &self.cat_ids,
        );

        let mut buf1 = [heapless::Vec::new(); 1];
        let mut buf2 = [heapless::Vec::new(); 1];

        let mut pipe1 = NetworkPipe::<MAX_RX_PACKET_SIZE>::new(&mut buf1);
        let mut pipe2 = NetworkPipe::<MAX_TX_PACKET_SIZE>::new(&mut buf2);

        let (send_remote, recv_local) = pipe1.split();
        let (send_local, recv_remote) = pipe2.split();

        let matter_client = &matter_client;

        let buffers = PooledBuffers::<10, NoopRawMutex, IMBuffer>::new(0);

        let subscriptions = Subscriptions::<1>::new();

        let responder = Responder::new(
            "Default",
            DataModel::new(&buffers, &subscriptions, HandlerCompat(handler)),
            &self.matter,
            0,
        );

        block_on(
            select3(
                matter_client
                    .transport_mgr
                    .run(NetworkSendImpl(send_local), NetworkReceiveImpl(recv_local)),
                self.matter.transport_mgr.run(
                    NetworkSendImpl(send_remote),
                    NetworkReceiveImpl(recv_remote),
                ),
                join(responder.respond_once("0"), async move {
                    let mut exchange = Exchange::initiate(
                        matter_client,
                        1, /*just one fabric in tests*/
                        IM_ENGINE_REMOTE_PEER_ID,
                        true,
                    )
                    .await?;

                    for ip in input {
                        exchange
                            .send_with(|_, wb| {
                                ip.data
                                    .to_tlv(&mut TLVWriter::new(wb), TagType::Anonymous)?;

                                Ok(Some(MessageMeta {
                                    proto_id: PROTO_ID_INTERACTION_MODEL,
                                    proto_opcode: ip.action as _,
                                    reliable: true,
                                }))
                            })
                            .await?;

                        {
                            // In a separate block so that the RX message is dropped before we start waiting

                            let rx = exchange.recv().await?;

                            out.push(ImOutput {
                                action: rx.meta().opcode()?,
                                data: heapless::Vec::from_slice(rx.payload())
                                    .map_err(|_| ErrorCode::NoSpace)?,
                            })
                            .map_err(|_| ErrorCode::NoSpace)?;
                        }

                        let delay = ip.delay.unwrap_or(0);
                        if delay > 0 {
                            Timer::after(Duration::from_millis(delay as _)).await;
                        }
                    }

                    exchange.acknowledge().await?;

                    Ok(())
                })
                .coalesce(),
            )
            .coalesce(),
        )
    }
}

const ADDR: Address = Address::Udp(SocketAddr::V4(SocketAddrV4::new(Ipv4Addr::UNSPECIFIED, 0)));

type NetworkPipe<'a, const N: usize> = Channel<'a, NoopRawMutex, heapless::Vec<u8, N>>;
struct NetworkReceiveImpl<'a, const N: usize>(Receiver<'a, NoopRawMutex, heapless::Vec<u8, N>>);
struct NetworkSendImpl<'a, const N: usize>(Sender<'a, NoopRawMutex, heapless::Vec<u8, N>>);

impl<'a, const N: usize> NetworkSend for NetworkSendImpl<'a, N> {
    async fn send_to(&mut self, data: &[u8], _addr: Address) -> Result<(), Error> {
        let vec = self.0.send().await;

        vec.clear();
        vec.extend_from_slice(data).unwrap();

        self.0.send_done();

        Ok(())
    }
}

impl<'a, const N: usize> NetworkReceive for NetworkReceiveImpl<'a, N> {
    async fn wait_available(&mut self) -> Result<(), Error> {
        self.0.receive().await;

        Ok(())
    }

    async fn recv_from(&mut self, buffer: &mut [u8]) -> Result<(usize, Address), Error> {
        let vec = self.0.receive().await;

        buffer[..vec.len()].copy_from_slice(vec);
        let len = vec.len();

        self.0.receive_done();

        Ok((len, ADDR))
    }
}<|MERGE_RESOLUTION|>--- conflicted
+++ resolved
@@ -15,61 +15,47 @@
  *    limitations under the License.
  */
 
+use super::echo_cluster::EchoCluster;
 use crate::common::echo_cluster;
 use core::borrow::Borrow;
 use core::num::NonZeroU8;
-
-use embassy_futures::{block_on, join::join, select::select3};
-
-use embassy_sync::{
-    blocking_mutex::raw::NoopRawMutex,
-    zerocopy_channel::{Channel, Receiver, Sender},
+use embassy_futures::block_on;
+use embassy_futures::join::join;
+use embassy_futures::select::select3;
+use embassy_sync::blocking_mutex::raw::NoopRawMutex;
+use embassy_sync::zerocopy_channel::{Channel, Receiver, Sender};
+use embassy_time::{Duration, Timer};
+use rs_matter::acl::{AclEntry, AuthMode};
+use rs_matter::data_model::cluster_basic_information::{self, BasicInfoConfig};
+use rs_matter::data_model::cluster_on_off::{self, OnOffCluster};
+use rs_matter::data_model::core::{DataModel, IMBuffer};
+use rs_matter::data_model::device_types::{DEV_TYPE_ON_OFF_LIGHT, DEV_TYPE_ROOT_NODE};
+use rs_matter::data_model::objects::{
+    AttrData, AttrDataEncoder, AttrDetails, Endpoint, Handler, HandlerCompat, Metadata, Node,
+    NonBlockingHandler, Privilege,
 };
-
-use embassy_time::{Duration, Timer};
-
-use rs_matter::{
-    acl::{AclEntry, AuthMode},
-    data_model::{
-        cluster_basic_information::{self, BasicInfoConfig},
-        cluster_on_off::{self, OnOffCluster},
-        core::{DataModel, IMBuffer},
-        device_types::{DEV_TYPE_ON_OFF_LIGHT, DEV_TYPE_ROOT_NODE},
-        objects::{
-            AttrData, AttrDataEncoder, AttrDetails, Endpoint, Handler, HandlerCompat, Metadata,
-            Node, NonBlockingHandler, Privilege,
-        },
-        root_endpoint::{self, EthRootEndpointHandler},
-        sdm::{
-            admin_commissioning,
-            dev_att::{DataType, DevAttDataFetcher},
-            general_commissioning, noc, nw_commissioning,
-        },
-        subscriptions::Subscriptions,
-        system_model::{
-            access_control,
-            descriptor::{self, DescriptorCluster},
-        },
-    },
-    error::{Error, ErrorCode},
-    handler_chain_type,
-    interaction_model::core::{OpCode, PROTO_ID_INTERACTION_MODEL},
-    mdns::MdnsService,
-    respond::Responder,
-    tlv::{TLVWriter, TagType, ToTLV},
-    transport::{
-        exchange::{Exchange, MessageMeta, MAX_EXCHANGE_TX_BUF_SIZE},
-        network::{
-            Address, Ipv4Addr, NetworkReceive, NetworkSend, SocketAddr, SocketAddrV4,
-            MAX_RX_PACKET_SIZE, MAX_TX_PACKET_SIZE,
-        },
-        session::{NocCatIds, ReservedSession, SessionMode},
-    },
-    utils::{buf::PooledBuffers, select::Coalesce},
-    Matter, MATTER_PORT,
+use rs_matter::data_model::root_endpoint::{self, EthRootEndpointHandler};
+use rs_matter::data_model::sdm::dev_att::{DataType, DevAttDataFetcher};
+use rs_matter::data_model::sdm::{
+    admin_commissioning, general_commissioning, noc, nw_commissioning,
 };
-
-use super::echo_cluster::EchoCluster;
+use rs_matter::data_model::subscriptions::Subscriptions;
+use rs_matter::data_model::system_model::access_control;
+use rs_matter::data_model::system_model::descriptor::{self, DescriptorCluster};
+use rs_matter::error::{Error, ErrorCode};
+use rs_matter::interaction_model::core::{OpCode, PROTO_ID_INTERACTION_MODEL};
+use rs_matter::mdns::MdnsService;
+use rs_matter::respond::Responder;
+use rs_matter::tlv::{TLVWriter, TagType, ToTLV};
+use rs_matter::transport::exchange::{Exchange, MessageMeta, MAX_EXCHANGE_TX_BUF_SIZE};
+use rs_matter::transport::network::{
+    Address, Ipv4Addr, NetworkReceive, NetworkSend, SocketAddr, SocketAddrV4, MAX_RX_PACKET_SIZE,
+    MAX_TX_PACKET_SIZE,
+};
+use rs_matter::transport::session::{NocCatIds, ReservedSession, SessionMode};
+use rs_matter::utils::buf::PooledBuffers;
+use rs_matter::utils::select::Coalesce;
+use rs_matter::{handler_chain_type, Matter, MATTER_PORT};
 
 const BASIC_INFO: BasicInfoConfig<'static> = BasicInfoConfig {
     vid: 10,
@@ -149,11 +135,7 @@
 }
 
 pub struct ImEngineHandler<'a> {
-<<<<<<< HEAD
-    handler: handler_chain_type!(OnOffCluster<'a>, EchoCluster, DescriptorCluster<'static>, EchoCluster | RootEndpointHandler<'a>),
-=======
     handler: handler_chain_type!(OnOffCluster, EchoCluster, DescriptorCluster<'static>, EchoCluster | EthRootEndpointHandler<'a>),
->>>>>>> 2076dc6a
 }
 
 impl<'a> ImEngineHandler<'a> {
@@ -242,17 +224,14 @@
     }
 
     fn new_matter() -> Matter<'static> {
+        #[cfg(not(feature = "std"))]
+        use rs_matter::utils::epoch::dummy_epoch as epoch;
         #[cfg(feature = "std")]
         use rs_matter::utils::epoch::sys_epoch as epoch;
-
         #[cfg(not(feature = "std"))]
-        use rs_matter::utils::epoch::dummy_epoch as epoch;
-
+        use rs_matter::utils::rand::dummy_rand as rand;
         #[cfg(feature = "std")]
         use rs_matter::utils::rand::sys_rand as rand;
-
-        #[cfg(not(feature = "std"))]
-        use rs_matter::utils::rand::dummy_rand as rand;
 
         let matter = Matter::new(
             &BASIC_INFO,
