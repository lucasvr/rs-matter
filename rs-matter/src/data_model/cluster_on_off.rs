/*
 *
 *    Copyright (c) 2020-2022 Project CHIP Authors
 *
 *    Licensed under the Apache License, Version 2.0 (the "License");
 *    you may not use this file except in compliance with the License.
 *    You may obtain a copy of the License at
 *
 *        http://www.apache.org/licenses/LICENSE-2.0
 *
 *    Unless required by applicable law or agreed to in writing, software
 *    distributed under the License is distributed on an "AS IS" BASIS,
 *    WITHOUT WARRANTIES OR CONDITIONS OF ANY KIND, either express or implied.
 *    See the License for the specific language governing permissions and
 *    limitations under the License.
 */

use core::cell::Cell;

use super::objects::*;
use crate::{
    attribute_enum, cmd_enter, command_enum, error::Error, tlv::TLVElement,
    transport::exchange::Exchange, utils::rand::Rand,
};
use log::info;
use rs_matter_macros::idl_import;
use strum::{EnumDiscriminants, FromRepr};

idl_import!(clusters = ["OnOff"]);

pub use on_off::ID;

pub use on_off::Commands;
pub use on_off::CommandsDiscriminants;

#[derive(FromRepr, EnumDiscriminants)]
#[repr(u16)]
pub enum Attributes {
    OnOff(AttrType<bool>) = 0x0,
}

attribute_enum!(Attributes);
command_enum!(Commands);

pub const CLUSTER: Cluster<'static> = Cluster {
    id: ID as _,
    feature_map: 0,
    attributes: &[
        FEATURE_MAP,
        ATTRIBUTE_LIST,
        Attribute::new(
            AttributesDiscriminants::OnOff as u16,
            Access::RV,
            Quality::SN,
        ),
    ],
    commands: &[
        CommandsDiscriminants::Off as _,
        CommandsDiscriminants::On as _,
        CommandsDiscriminants::Toggle as _,
    ],
};

<<<<<<< HEAD
pub struct OnOffCluster<'a> {
=======
#[derive(Clone)]
pub struct OnOffCluster {
>>>>>>> 2076dc6a
    data_ver: Dataver,
    on: Cell<bool>,
    callback: Option<&'a dyn Fn(bool)>,
}

impl<'a> OnOffCluster<'a> {
    pub fn new(rand: Rand, callback: Option<&'a dyn Fn(bool)>) -> Self {
        Self {
            data_ver: Dataver::new(rand),
            on: Cell::new(false),
            callback,
        }
    }

    pub fn get(&self) -> bool {
        self.on.get()
    }

    pub fn set(&self, on: bool) {
        if self.on.get() != on {
            self.on.set(on);
            self.data_ver.changed();
            if let Some(callback) = self.callback {
                callback(on);
            }
        }
    }

    pub fn read(&self, attr: &AttrDetails, encoder: AttrDataEncoder) -> Result<(), Error> {
        if let Some(writer) = encoder.with_dataver(self.data_ver.get())? {
            if attr.is_system() {
                CLUSTER.read(attr.attr_id, writer)
            } else {
                match attr.attr_id.try_into()? {
                    Attributes::OnOff(codec) => codec.encode(writer, self.on.get()),
                }
            }
        } else {
            Ok(())
        }
    }

    pub fn write(&self, attr: &AttrDetails, data: AttrData) -> Result<(), Error> {
        let data = data.with_dataver(self.data_ver.get())?;

        match attr.attr_id.try_into()? {
            Attributes::OnOff(codec) => self.set(codec.decode(data)?),
        }

        self.data_ver.changed();

        Ok(())
    }

    pub fn invoke(
        &self,
        _exchange: &Exchange,
        cmd: &CmdDetails,
        _data: &TLVElement,
        _encoder: CmdDataEncoder,
    ) -> Result<(), Error> {
        match cmd.cmd_id.try_into()? {
            Commands::Off => {
                cmd_enter!("Off");
                self.set(false);
            }
            Commands::On => {
                cmd_enter!("On");
                self.set(true);
            }
            Commands::Toggle => {
                cmd_enter!("Toggle");
                self.set(!self.on.get());
            }
            Commands::OffWithEffect
            | Commands::OnWithRecallGlobalScene
            | Commands::OnWithTimedOff => todo!(),
        }

        self.data_ver.changed();

        Ok(())
    }
}

impl<'a> Handler for OnOffCluster<'a> {
    fn read(&self, attr: &AttrDetails, encoder: AttrDataEncoder) -> Result<(), Error> {
        OnOffCluster::read(self, attr, encoder)
    }

    fn write(&self, attr: &AttrDetails, data: AttrData) -> Result<(), Error> {
        OnOffCluster::write(self, attr, data)
    }

    fn invoke(
        &self,
        exchange: &Exchange,
        cmd: &CmdDetails,
        data: &TLVElement,
        encoder: CmdDataEncoder,
    ) -> Result<(), Error> {
        OnOffCluster::invoke(self, exchange, cmd, data, encoder)
    }
}

// TODO: Might be removed once the `on` member is externalized
impl<'a> NonBlockingHandler for OnOffCluster<'a> {}

impl<'a> ChangeNotifier<()> for OnOffCluster<'a> {
    fn consume_change(&mut self) -> Option<()> {
        self.data_ver.consume_change(())
    }
}<|MERGE_RESOLUTION|>--- conflicted
+++ resolved
@@ -15,23 +15,20 @@
  *    limitations under the License.
  */
 
+use super::objects::*;
+use crate::error::Error;
+use crate::tlv::TLVElement;
+use crate::transport::exchange::Exchange;
+use crate::utils::rand::Rand;
+use crate::{attribute_enum, cmd_enter, command_enum};
 use core::cell::Cell;
-
-use super::objects::*;
-use crate::{
-    attribute_enum, cmd_enter, command_enum, error::Error, tlv::TLVElement,
-    transport::exchange::Exchange, utils::rand::Rand,
-};
 use log::info;
 use rs_matter_macros::idl_import;
 use strum::{EnumDiscriminants, FromRepr};
 
 idl_import!(clusters = ["OnOff"]);
 
-pub use on_off::ID;
-
-pub use on_off::Commands;
-pub use on_off::CommandsDiscriminants;
+pub use on_off::{Commands, CommandsDiscriminants, ID};
 
 #[derive(FromRepr, EnumDiscriminants)]
 #[repr(u16)]
@@ -61,12 +58,8 @@
     ],
 };
 
-<<<<<<< HEAD
+#[derive(Clone)]
 pub struct OnOffCluster<'a> {
-=======
-#[derive(Clone)]
-pub struct OnOffCluster {
->>>>>>> 2076dc6a
     data_ver: Dataver,
     on: Cell<bool>,
     callback: Option<&'a dyn Fn(bool)>,
