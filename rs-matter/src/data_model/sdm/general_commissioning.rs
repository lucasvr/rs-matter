/*
 *
 *    Copyright (c) 2020-2022 Project CHIP Authors
 *
 *    Licensed under the Apache License, Version 2.0 (the "License");
 *    you may not use this file except in compliance with the License.
 *    You may obtain a copy of the License at
 *
 *        http://www.apache.org/licenses/LICENSE-2.0
 *
 *    Unless required by applicable law or agreed to in writing, software
 *    distributed under the License is distributed on an "AS IS" BASIS,
 *    WITHOUT WARRANTIES OR CONDITIONS OF ANY KIND, either express or implied.
 *    See the License for the specific language governing permissions and
 *    limitations under the License.
 */

use core::cell::RefCell;
use alloc::boxed::Box;
use crate::data_model::objects::*;
use crate::data_model::sdm::failsafe::FailSafe;
use crate::tlv::{FromTLV, TLVElement, ToTLV, UtfStr};
use crate::transport::exchange::Exchange;
use crate::transport::session::SessionMode;
use crate::utils::rand::Rand;
use crate::{attribute_enum, cmd_enter};
use crate::{command_enum, error::*};
use log::info;
use rs_matter_macros::idl_import;
use strum::{EnumDiscriminants, FromRepr};

idl_import!(clusters = ["GeneralCommissioning"]);

pub use general_commissioning::Commands;
pub use general_commissioning::CommissioningErrorEnum;
pub use general_commissioning::RegulatoryLocationTypeEnum;
pub use general_commissioning::ID;

#[derive(FromRepr, EnumDiscriminants)]
#[repr(u16)]
pub enum Attributes {
    BreadCrumb(AttrType<u64>) = 0,
    BasicCommissioningInfo(()) = 1,
    RegConfig(AttrType<u8>) = 2,
    LocationCapability(AttrType<u8>) = 3,
    SupportsConcurrentConnection(AttrType<bool>) = 4,
}

attribute_enum!(Attributes);

command_enum!(Commands);

#[repr(u16)]
pub enum RespCommands {
    ArmFailsafeResp = 0x01,
    SetRegulatoryConfigResp = 0x03,
    CommissioningCompleteResp = 0x05,
}

#[derive(FromTLV, ToTLV)]
#[tlvargs(lifetime = "'a")]
struct CommonResponse<'a> {
    error_code: u8,
    debug_txt: UtfStr<'a>,
}

pub const CLUSTER: Cluster<'static> = Cluster {
    id: ID as _,
    feature_map: 0,
    attributes: &[
        FEATURE_MAP,
        ATTRIBUTE_LIST,
        Attribute::new(
            AttributesDiscriminants::BreadCrumb as u16,
            Access::READ.union(Access::WRITE).union(Access::NEED_ADMIN),
            Quality::NONE,
        ),
        Attribute::new(
            AttributesDiscriminants::RegConfig as u16,
            Access::RV,
            Quality::NONE,
        ),
        Attribute::new(
            AttributesDiscriminants::LocationCapability as u16,
            Access::RV,
            Quality::FIXED,
        ),
        Attribute::new(
            AttributesDiscriminants::BasicCommissioningInfo as u16,
            Access::RV,
            Quality::FIXED,
        ),
        Attribute::new(
            AttributesDiscriminants::SupportsConcurrentConnection as u16,
            Access::RV,
            Quality::FIXED,
        ),
    ],
    commands: &[
        Commands::ArmFailSafe as _,
        Commands::SetRegulatoryConfig as _,
        Commands::CommissioningComplete as _,
    ],
};

#[derive(FromTLV, ToTLV)]
struct FailSafeParams {
    expiry_len: u16,
    bread_crumb: u64,
}

#[derive(ToTLV, Clone)]
struct BasicCommissioningInfo {
    expiry_len: u16,
    max_cmltv_failsafe_secs: u16,
}

#[derive(Clone)]
pub struct GenCommCluster<'a> {
    data_ver: Dataver,
    basic_comm_info: BasicCommissioningInfo,
    supports_concurrent_connection: bool,
    failsafe: &'a RefCell<FailSafe>,
    clear_display_callback: &'a Option<Box<dyn Fn()>>,
}

impl<'a> GenCommCluster<'a> {
    pub fn new(
        failsafe: &'a RefCell<FailSafe>,
<<<<<<< HEAD
        rand: Rand,
        clear_display_callback: &'a Option<Box<dyn Fn()>>
=======
        supports_concurrent_connection: bool,
        rand: Rand,
>>>>>>> 2076dc6a
    ) -> Self {
        Self {
            data_ver: Dataver::new(rand),
            failsafe,
            // TODO: Arch-Specific
            basic_comm_info: BasicCommissioningInfo {
                expiry_len: 120,
                max_cmltv_failsafe_secs: 120,
            },
<<<<<<< HEAD
            clear_display_callback,
=======
            supports_concurrent_connection,
>>>>>>> 2076dc6a
        }
    }

    pub fn failsafe(&self) -> &RefCell<FailSafe> {
        self.failsafe
    }

    pub fn read(&self, attr: &AttrDetails, encoder: AttrDataEncoder) -> Result<(), Error> {
        if let Some(mut writer) = encoder.with_dataver(self.data_ver.get())? {
            if attr.is_system() {
                CLUSTER.read(attr.attr_id, writer)
            } else {
                match attr.attr_id.try_into()? {
                    Attributes::BreadCrumb(codec) => codec.encode(writer, 0),
                    // TODO: Arch-Specific
                    Attributes::RegConfig(codec) => {
                        codec.encode(writer, RegulatoryLocationTypeEnum::IndoorOutdoor as _)
                    }
                    // TODO: Arch-Specific
                    Attributes::LocationCapability(codec) => {
                        codec.encode(writer, RegulatoryLocationTypeEnum::IndoorOutdoor as _)
                    }
                    Attributes::BasicCommissioningInfo(_) => {
                        self.basic_comm_info
                            .to_tlv(&mut writer, AttrDataWriter::TAG)?;
                        writer.complete()
                    }
                    Attributes::SupportsConcurrentConnection(codec) => {
                        codec.encode(writer, self.supports_concurrent_connection)
                    }
                }
            }
        } else {
            Ok(())
        }
    }

    pub fn invoke(
        &self,
        exchange: &Exchange,
        cmd: &CmdDetails,
        data: &TLVElement,
        encoder: CmdDataEncoder,
    ) -> Result<(), Error> {
        match cmd.cmd_id.try_into()? {
            Commands::ArmFailSafe => self.handle_command_armfailsafe(exchange, data, encoder)?,
            Commands::SetRegulatoryConfig => {
                self.handle_command_setregulatoryconfig(exchange, data, encoder)?
            }
            Commands::CommissioningComplete => {
                self.handle_command_commissioningcomplete(exchange, encoder)?;
            }
        }

        self.data_ver.changed();

        Ok(())
    }

    fn handle_command_armfailsafe(
        &self,
        exchange: &Exchange,
        data: &TLVElement,
        encoder: CmdDataEncoder,
    ) -> Result<(), Error> {
        cmd_enter!("ARM Fail Safe");

        let p = FailSafeParams::from_tlv(data)?;

        let status = if self
            .failsafe
            .borrow_mut()
            .arm(
                p.expiry_len,
                exchange.with_session(|sess| Ok(sess.get_session_mode().clone()))?,
            )
            .is_err()
        {
            CommissioningErrorEnum::BusyWithOtherAdmin as u8
        } else {
            CommissioningErrorEnum::OK as u8
        };

        let cmd_data = CommonResponse {
            error_code: status,
            debug_txt: UtfStr::new(b""),
        };

        encoder
            .with_command(RespCommands::ArmFailsafeResp as _)?
            .set(cmd_data)?;

        Ok(())
    }

    fn handle_command_setregulatoryconfig(
        &self,
        _exchange: &Exchange,
        data: &TLVElement,
        encoder: CmdDataEncoder,
    ) -> Result<(), Error> {
        cmd_enter!("Set Regulatory Config");
        let country_code = data
            .find_tag(1)
            .map_err(|_| ErrorCode::InvalidCommand)?
            .slice()
            .map_err(|_| ErrorCode::InvalidCommand)?;
        info!("Received country code: {:?}", country_code);

        let cmd_data = CommonResponse {
            error_code: 0,
            debug_txt: UtfStr::new(b""),
        };

        encoder
            .with_command(RespCommands::SetRegulatoryConfigResp as _)?
            .set(cmd_data)?;

        Ok(())
    }

    fn handle_command_commissioningcomplete(
        &self,
        exchange: &Exchange,
        encoder: CmdDataEncoder,
    ) -> Result<(), Error> {
        cmd_enter!("Commissioning Complete");
        let mut status: u8 = CommissioningErrorEnum::OK as u8;

        // Has to be a Case Session
        if !exchange
            .with_session(|sess| Ok(matches!(sess.get_session_mode(), SessionMode::Case { .. })))?
        {
            status = CommissioningErrorEnum::InvalidAuthentication as u8;
        }

        // AddNOC or UpdateNOC must have happened, and that too for the same fabric
        // scope that is for this session
        if self
            .failsafe
            .borrow_mut()
            .disarm(exchange.with_session(|sess| Ok(sess.get_session_mode().clone()))?)
            .is_err()
        {
            status = CommissioningErrorEnum::InvalidAuthentication as u8;
        }

        let cmd_data = CommonResponse {
            error_code: status,
            debug_txt: UtfStr::new(b""),
        };

        encoder
            .with_command(RespCommands::CommissioningCompleteResp as _)?
            .set(cmd_data)?;

        if let Some(callback) = self.clear_display_callback {
            callback();
        }

        Ok(())
    }
}

impl<'a> Handler for GenCommCluster<'a> {
    fn read(&self, attr: &AttrDetails, encoder: AttrDataEncoder) -> Result<(), Error> {
        GenCommCluster::read(self, attr, encoder)
    }

    fn invoke(
        &self,
        exchange: &Exchange,
        cmd: &CmdDetails,
        data: &TLVElement,
        encoder: CmdDataEncoder,
    ) -> Result<(), Error> {
        GenCommCluster::invoke(self, exchange, cmd, data, encoder)
    }
}

impl<'a> NonBlockingHandler for GenCommCluster<'a> {}

impl<'a> ChangeNotifier<()> for GenCommCluster<'a> {
    fn consume_change(&mut self) -> Option<()> {
        self.data_ver.consume_change(())
    }
}<|MERGE_RESOLUTION|>--- conflicted
+++ resolved
@@ -15,26 +15,23 @@
  *    limitations under the License.
  */
 
-use core::cell::RefCell;
-use alloc::boxed::Box;
 use crate::data_model::objects::*;
 use crate::data_model::sdm::failsafe::FailSafe;
+use crate::error::*;
 use crate::tlv::{FromTLV, TLVElement, ToTLV, UtfStr};
 use crate::transport::exchange::Exchange;
 use crate::transport::session::SessionMode;
 use crate::utils::rand::Rand;
-use crate::{attribute_enum, cmd_enter};
-use crate::{command_enum, error::*};
+use crate::{attribute_enum, cmd_enter, command_enum};
+use alloc::boxed::Box;
+use core::cell::RefCell;
 use log::info;
 use rs_matter_macros::idl_import;
 use strum::{EnumDiscriminants, FromRepr};
 
 idl_import!(clusters = ["GeneralCommissioning"]);
 
-pub use general_commissioning::Commands;
-pub use general_commissioning::CommissioningErrorEnum;
-pub use general_commissioning::RegulatoryLocationTypeEnum;
-pub use general_commissioning::ID;
+pub use general_commissioning::{Commands, CommissioningErrorEnum, RegulatoryLocationTypeEnum, ID};
 
 #[derive(FromRepr, EnumDiscriminants)]
 #[repr(u16)]
@@ -127,13 +124,9 @@
 impl<'a> GenCommCluster<'a> {
     pub fn new(
         failsafe: &'a RefCell<FailSafe>,
-<<<<<<< HEAD
-        rand: Rand,
-        clear_display_callback: &'a Option<Box<dyn Fn()>>
-=======
         supports_concurrent_connection: bool,
         rand: Rand,
->>>>>>> 2076dc6a
+        clear_display_callback: &'a Option<Box<dyn Fn()>>,
     ) -> Self {
         Self {
             data_ver: Dataver::new(rand),
@@ -143,11 +136,8 @@
                 expiry_len: 120,
                 max_cmltv_failsafe_secs: 120,
             },
-<<<<<<< HEAD
+            supports_concurrent_connection,
             clear_display_callback,
-=======
-            supports_concurrent_connection,
->>>>>>> 2076dc6a
         }
     }
 
