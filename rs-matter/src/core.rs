--- conflicted
+++ resolved
@@ -15,12 +15,7 @@
  *    limitations under the License.
  */
 
-<<<<<<< HEAD
-use core::cell::RefCell;
 use alloc::boxed::Box;
-
-=======
->>>>>>> be8c8451
 use embassy_sync::blocking_mutex::raw::NoopRawMutex;
 
 use crate::data_model::{
@@ -205,6 +200,8 @@
                 dev_comm,
                 dev_att,
                 port,
+                display_qrcode_callback: None,
+                clear_display_callback: None,
             }
         )
     }
@@ -318,30 +315,6 @@
     pub async fn enable_basic_commissioning(
         &self,
         discovery_capabilities: DiscoveryCapabilities,
-<<<<<<< HEAD
-        buf: &mut [u8],
-    ) -> Result<bool, Error> {
-        if !self.pase_mgr.borrow().is_pase_session_enabled() && self.fabric_mgr.borrow().is_empty()
-        {
-            print_pairing_code_and_qr(
-                self.dev_det,
-                &dev_comm,
-                discovery_capabilities,
-                buf,
-                &self.display_qrcode_callback,
-            )?;
-
-            self.pase_mgr.borrow_mut().enable_pase_session(
-                dev_comm.verifier,
-                dev_comm.discriminator,
-                &self.transport_mgr.mdns,
-            )?;
-
-            Ok(true)
-        } else {
-            Ok(false)
-        }
-=======
         timeout_secs: u16,
     ) -> Result<(), Error> {
         let buf_access = PacketBufferExternalAccess(&self.transport_mgr.rx);
@@ -359,10 +332,10 @@
             &self.dev_comm,
             discovery_capabilities,
             &mut buf,
+            &self.display_qrcode_callback,
         )?;
 
         Ok(())
->>>>>>> be8c8451
     }
 
     /// Disable the basic commissioning session
