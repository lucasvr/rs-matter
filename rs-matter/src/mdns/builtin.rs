<<<<<<< HEAD
use core::{cell::RefCell, pin::pin};
use kernel::time::{Instant, Duration};
use crate::wait::wait_timeout;
=======
use core::cell::RefCell;
use core::net::IpAddr;
use core::pin::pin;
>>>>>>> 2076dc6a

use embassy_futures::select::select;
use embassy_sync::blocking_mutex::raw::{NoopRawMutex, RawMutex};
use embassy_sync::mutex::Mutex;
use log::{info, warn};

use crate::data_model::cluster_basic_information::BasicInfoConfig;
use crate::error::{Error, ErrorCode};
use crate::transport::network::{
    Address, Ipv4Addr, Ipv6Addr, NetworkReceive, NetworkSend, SocketAddr, SocketAddrV4,
    SocketAddrV6,
};
use crate::utils::rand::Rand;
use crate::utils::{buf::BufferAccess, notification::Notification, select::Coalesce};

use super::{Service, ServiceMode};

use self::proto::Services;

pub use proto::Host;

#[path = "proto.rs"]
mod proto;

pub const MDNS_SOCKET_BIND_ADDR: SocketAddr =
    SocketAddr::V6(SocketAddrV6::new(Ipv6Addr::UNSPECIFIED, MDNS_PORT, 0, 0));

pub const MDNS_IPV6_BROADCAST_ADDR: Ipv6Addr = Ipv6Addr::new(0xff02, 0, 0, 0, 0, 0, 0, 0x00fb);
pub const MDNS_IPV4_BROADCAST_ADDR: Ipv4Addr = Ipv4Addr::new(224, 0, 0, 251);

pub const MDNS_PORT: u16 = 5353;

pub struct MdnsImpl<'a> {
    dev_det: &'a BasicInfoConfig<'a>,
    matter_port: u16,
    services: RefCell<heapless::Vec<(heapless::String<40>, ServiceMode), 4>>,
    notification: Notification<NoopRawMutex>,
}

impl<'a> MdnsImpl<'a> {
    #[inline(always)]
    pub const fn new(dev_det: &'a BasicInfoConfig<'a>, matter_port: u16) -> Self {
        Self {
            dev_det,
            matter_port,
            services: RefCell::new(heapless::Vec::new()),
            notification: Notification::new(),
        }
    }

    pub fn reset(&self) {
        self.services.borrow_mut().clear();
    }

    pub fn add(&self, service: &str, mode: ServiceMode) -> Result<(), Error> {
        let mut services = self.services.borrow_mut();

        services.retain(|(name, _)| name != service);
        services
            .push((service.try_into().unwrap(), mode))
            .map_err(|_| ErrorCode::NoSpace)?;

        self.notification.notify();

        Ok(())
    }

    pub fn remove(&self, service: &str) -> Result<(), Error> {
        let mut services = self.services.borrow_mut();

        services.retain(|(name, _)| name != service);

        self.notification.notify();

        Ok(())
    }

    pub fn for_each<F>(&self, mut callback: F) -> Result<(), Error>
    where
        F: FnMut(&Service) -> Result<(), Error>,
    {
        let services = self.services.borrow();

        for (service, mode) in &*services {
            mode.service(self.dev_det, self.matter_port, service, |service| {
                callback(service)
            })?;
        }

        Ok(())
    }

    #[allow(clippy::too_many_arguments)]
    pub async fn run<S, R, SB, RB>(
        &self,
        send: S,
        recv: R,
        tx_buf: SB,
        rx_buf: RB,
        host: &Host<'_>,
        interface: Option<u32>,
        rand: Rand,
    ) -> Result<(), Error>
    where
        S: NetworkSend,
        R: NetworkReceive,
        SB: BufferAccess<[u8]>,
        RB: BufferAccess<[u8]>,
    {
        let send = Mutex::<NoopRawMutex, _>::new(send);

        let mut broadcast = pin!(self.broadcast(&send, &tx_buf, host, interface));
        let mut respond = pin!(self.respond(&send, recv, &tx_buf, &rx_buf, host, interface, rand));

        select(&mut broadcast, &mut respond).coalesce().await
    }

    async fn broadcast<S, B>(
        &self,
        send: &Mutex<impl RawMutex, S>,
        buffer: B,
        host: &Host<'_>,
        interface: Option<u32>,
    ) -> Result<(), Error>
    where
        S: NetworkSend,
        B: BufferAccess<[u8]>,
    {
        loop {
<<<<<<< HEAD
            select(
                self.notification.wait(),
                wait_timeout(Instant::now() + Duration::from_secs(30)),
            )
            .await;
=======
            let mut notification = pin!(self.notification.wait());
            let mut timeout = pin!(Timer::after(Duration::from_secs(30)));

            select(&mut notification, &mut timeout).await;
>>>>>>> 2076dc6a

            for addr in core::iter::once(SocketAddr::V4(SocketAddrV4::new(
                MDNS_IPV4_BROADCAST_ADDR,
                MDNS_PORT,
            )))
            .chain(
                interface
                    .map(|interface| {
                        SocketAddr::V6(SocketAddrV6::new(
                            MDNS_IPV6_BROADCAST_ADDR,
                            MDNS_PORT,
                            0,
                            interface,
                        ))
                    })
                    .into_iter(),
            ) {
                let mut buf = buffer.get().await.ok_or(ErrorCode::NoSpace)?;
                let mut send = send.lock().await;

                let len = host.broadcast(self, &mut buf, 60)?;

                if len > 0 {
                    info!("Broadcasting mDNS entry to {addr}");
                    send.send_to(&buf[..len], Address::Udp(addr)).await?;
                }
            }
        }
    }

    #[allow(clippy::too_many_arguments)]
    async fn respond<S, R, SB, RB>(
        &self,
        send: &Mutex<impl RawMutex, S>,
        mut recv: R,
        tx_buf: SB,
        rx_buf: RB,
        host: &Host<'_>,
        interface: Option<u32>,
        rand: Rand,
    ) -> Result<(), Error>
    where
        S: NetworkSend,
        R: NetworkReceive,
        SB: BufferAccess<[u8]>,
        RB: BufferAccess<[u8]>,
    {
        loop {
            recv.wait_available().await?;

            {
                let mut rx = rx_buf.get().await.ok_or(ErrorCode::NoSpace)?;
                let (len, addr) = recv.recv_from(&mut rx).await?;

                let mut tx = tx_buf.get().await.ok_or(ErrorCode::NoSpace)?;
                let mut send = send.lock().await;

                let (len, delay) = match host.respond(self, &rx[..len], &mut tx, 60) {
                    Ok((len, delay)) => (len, delay),
                    Err(err) => {
                        warn!("mDNS protocol error {err} while replying to {addr}");
                        continue;
                    }
                };

                if len > 0 {
                    let ipv4 = addr
                        .udp()
                        .map(|addr| matches!(addr.ip(), IpAddr::V4(_)))
                        .unwrap_or(true);

                    let reply_addr = if ipv4 {
                        Some(SocketAddr::V4(SocketAddrV4::new(
                            MDNS_IPV4_BROADCAST_ADDR,
                            MDNS_PORT,
                        )))
                    } else {
                        interface.map(|interface| {
                            SocketAddr::V6(SocketAddrV6::new(
                                MDNS_IPV6_BROADCAST_ADDR,
                                MDNS_PORT,
                                0,
                                interface,
                            ))
                        })
                    };

                    if let Some(reply_addr) = reply_addr {
                        if delay {
                            let mut b = [0];
                            rand(&mut b);

                            // Generate a delay between 20 and 120 ms, as per spec
                            let delay_ms = 20 + (b[0] as u32 * 100 / 256);

                            info!("Replying to mDNS query from {addr} on {reply_addr}, delay {delay_ms}ms");
                            Timer::after(Duration::from_millis(delay_ms as _)).await;
                        } else {
                            info!("Replying to mDNS query from {addr} on {reply_addr}");
                        }

                        send.send_to(&tx[..len], Address::Udp(reply_addr)).await?;
                    } else {
                        info!("Cannot reply to mDNS query from {addr}: no suitable broadcast address found");
                    }
                }
            }
        }
    }
}

impl<'a> Services for MdnsImpl<'a> {
    fn for_each<F>(&self, callback: F) -> Result<(), Error>
    where
        F: FnMut(&Service) -> Result<(), Error>,
    {
        MdnsImpl::for_each(self, callback)
    }
}<|MERGE_RESOLUTION|>--- conflicted
+++ resolved
@@ -1,31 +1,24 @@
-<<<<<<< HEAD
-use core::{cell::RefCell, pin::pin};
-use kernel::time::{Instant, Duration};
-use crate::wait::wait_timeout;
-=======
-use core::cell::RefCell;
-use core::net::IpAddr;
-use core::pin::pin;
->>>>>>> 2076dc6a
-
-use embassy_futures::select::select;
-use embassy_sync::blocking_mutex::raw::{NoopRawMutex, RawMutex};
-use embassy_sync::mutex::Mutex;
-use log::{info, warn};
-
+use self::proto::Services;
+use super::{Service, ServiceMode};
 use crate::data_model::cluster_basic_information::BasicInfoConfig;
 use crate::error::{Error, ErrorCode};
 use crate::transport::network::{
     Address, Ipv4Addr, Ipv6Addr, NetworkReceive, NetworkSend, SocketAddr, SocketAddrV4,
     SocketAddrV6,
 };
+use crate::utils::buf::BufferAccess;
+use crate::utils::notification::Notification;
 use crate::utils::rand::Rand;
-use crate::utils::{buf::BufferAccess, notification::Notification, select::Coalesce};
-
-use super::{Service, ServiceMode};
-
-use self::proto::Services;
-
+use crate::utils::select::Coalesce;
+use crate::wait::wait_timeout;
+use core::cell::RefCell;
+use core::net::IpAddr;
+use core::pin::pin;
+use embassy_futures::select::select;
+use embassy_sync::blocking_mutex::raw::{NoopRawMutex, RawMutex};
+use embassy_sync::mutex::Mutex;
+use kernel::time::{Duration, Instant};
+use log::{info, warn};
 pub use proto::Host;
 
 #[path = "proto.rs"]
@@ -136,18 +129,11 @@
         B: BufferAccess<[u8]>,
     {
         loop {
-<<<<<<< HEAD
             select(
                 self.notification.wait(),
                 wait_timeout(Instant::now() + Duration::from_secs(30)),
             )
             .await;
-=======
-            let mut notification = pin!(self.notification.wait());
-            let mut timeout = pin!(Timer::after(Duration::from_secs(30)));
-
-            select(&mut notification, &mut timeout).await;
->>>>>>> 2076dc6a
 
             for addr in core::iter::once(SocketAddr::V4(SocketAddrV4::new(
                 MDNS_IPV4_BROADCAST_ADDR,
@@ -243,15 +229,20 @@
                             // Generate a delay between 20 and 120 ms, as per spec
                             let delay_ms = 20 + (b[0] as u32 * 100 / 256);
 
-                            info!("Replying to mDNS query from {addr} on {reply_addr}, delay {delay_ms}ms");
-                            Timer::after(Duration::from_millis(delay_ms as _)).await;
+                            info!(
+                                "Replying to mDNS query from {addr} on {reply_addr}, delay {delay_ms}ms"
+                            );
+                            wait_timeout(Instant::now() + Duration::from_millis(delay_ms as _))
+                                .await;
                         } else {
                             info!("Replying to mDNS query from {addr} on {reply_addr}");
                         }
 
                         send.send_to(&tx[..len], Address::Udp(reply_addr)).await?;
                     } else {
-                        info!("Cannot reply to mDNS query from {addr}: no suitable broadcast address found");
+                        info!(
+                            "Cannot reply to mDNS query from {addr}: no suitable broadcast address found"
+                        );
                     }
                 }
             }
