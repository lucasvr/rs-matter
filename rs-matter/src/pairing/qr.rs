--- conflicted
+++ resolved
@@ -15,14 +15,9 @@
  *    limitations under the License.
  */
 
-<<<<<<< HEAD
 pub use qrcodegen_no_heap::QrCode;
 use qrcodegen_no_heap::{QrCodeEcc, Version};
-=======
 use core::iter::Empty;
-
-use qrcodegen_no_heap::{QrCode, QrCodeEcc, Version};
->>>>>>> be8c8451
 
 use crate::codec::base38;
 use crate::error::ErrorCode;
