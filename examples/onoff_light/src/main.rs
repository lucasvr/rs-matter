/*
 *
 *    Copyright (c) 2020-2022 Project CHIP Authors
 *
 *    Licensed under the Apache License, Version 2.0 (the "License");
 *    you may not use this file except in compliance with the License.
 *    You may obtain a copy of the License at
 *
 *        http://www.apache.org/licenses/LICENSE-2.0
 *
 *    Unless required by applicable law or agreed to in writing, software
 *    distributed under the License is distributed on an "AS IS" BASIS,
 *    WITHOUT WARRANTIES OR CONDITIONS OF ANY KIND, either express or implied.
 *    See the License for the specific language governing permissions and
 *    limitations under the License.
 */

use core::borrow::Borrow;
use core::pin::pin;
use std::net::UdpSocket;

use embassy_futures::select::{select, select4};

use embassy_sync::blocking_mutex::raw::NoopRawMutex;
use embassy_time::{Duration, Timer};
use log::info;

use rs_matter::core::{CommissioningData, Matter};
use rs_matter::data_model::cluster_basic_information::BasicInfoConfig;
use rs_matter::data_model::cluster_on_off;
use rs_matter::data_model::core::IMBuffer;
use rs_matter::data_model::device_types::DEV_TYPE_ON_OFF_LIGHT;
use rs_matter::data_model::objects::*;
use rs_matter::data_model::root_endpoint;
use rs_matter::data_model::subscriptions::Subscriptions;
use rs_matter::data_model::system_model::descriptor;
use rs_matter::error::Error;
use rs_matter::mdns::MdnsService;
use rs_matter::persist::Psm;
use rs_matter::respond::DefaultResponder;
use rs_matter::secure_channel::spake2p::VerifierData;
use rs_matter::transport::core::MATTER_SOCKET_BIND_ADDR;
use rs_matter::utils::buf::PooledBuffers;
use rs_matter::utils::select::Coalesce;
use rs_matter::MATTER_PORT;

mod dev_att;

fn main() -> Result<(), Error> {
    let thread = std::thread::Builder::new()
        // Increase the stack size until the example can work without stack blowups.
        // Note that the used stack size increases exponentially by lowering the level of compiler optimizations,
        // as lower optimization settings prevent the Rust compiler from inlining constructor functions
        // which often results in (unnecessary) memory moves and increased stack utilization:
        // e.g., an opt-level of "0" will require a several times' larger stack.
        //
        // Optimizing/lowering `rs-matter` memory consumption is an ongoing topic.
        .stack_size(95 * 1024)
        .spawn(run)
        .unwrap();

    thread.join().unwrap()
}

fn run() -> Result<(), Error> {
    env_logger::init_from_env(
        env_logger::Env::default().filter_or(env_logger::DEFAULT_FILTER_ENV, "info"),
    );

    info!(
        "Matter memory: Matter={}B, IM Buffers={}B",
        core::mem::size_of::<Matter>(),
        core::mem::size_of::<PooledBuffers<10, NoopRawMutex, IMBuffer>>()
    );

    let dev_det = BasicInfoConfig {
        vid: 0xFFF1,
        pid: 0x8000,
        hw_ver: 2,
        sw_ver: 1,
        sw_ver_str: "1",
        serial_no: "aabbccdd",
        device_name: "OnOff Light",
        product_name: "Light123",
        vendor_name: "Vendor PQR",
    };

    let dev_att = dev_att::HardCodedDevAtt::new();

    let matter = Matter::new(
        &dev_det,
        &dev_att,
        // NOTE:
        // For `no_std` environments, provide your own epoch and rand functions here
        MdnsService::Builtin,
        rs_matter::utils::epoch::sys_epoch,
        rs_matter::utils::rand::sys_rand,
        MATTER_PORT,
    );

    matter.initialize_transport_buffers()?;

    info!("Matter initialized");

    let buffers = PooledBuffers::<10, NoopRawMutex, _>::new(0);

    info!("IM buffers initialized");

    let mut mdns = pin!(run_mdns(&matter));

    let on_off = cluster_on_off::OnOffCluster::new(*matter.borrow());

    let subscriptions = Subscriptions::<3>::new();

    // Assemble our Data Model handler by composing the predefined Root Endpoint handler with our custom On/Off clusters
    let dm_handler = HandlerCompat(dm_handler(&matter, &on_off));

    // Create a default responder capable of handling up to 3 subscriptions
    // All other subscription requests will be turned down with "resource exhausted"
    let responder = DefaultResponder::new(&matter, &buffers, &subscriptions, dm_handler);
    info!(
        "Responder memory: Responder={}B, Runner={}B",
        core::mem::size_of_val(&responder),
        core::mem::size_of_val(&responder.run::<4, 4>())
    );

    // Run the responder with up to 4 handlers (i.e. 4 exchanges can be handled simultenously)
    // Clients trying to open more exchanges than the ones currently running will get "I'm busy, please try again later"
    let mut respond = pin!(responder.run::<4, 4>());

    // This is a sample code that simulates state changes triggered by the HAL
    // Changes will be properly communicated to the Matter controllers and other Matter apps (i.e. Google Home, Alexa), thanks to subscriptions
    let mut device = pin!(async {
        loop {
            Timer::after(Duration::from_secs(5)).await;

            on_off.set(!on_off.get());
            subscriptions.notify_changed();

            info!("Lamp toggled");
        }
    });

    // NOTE:
    // When using a custom UDP stack (e.g. for `no_std` environments), replace with a UDP socket bind for your custom UDP stack
    // The returned socket should be splittable into two halves, where each half implements `UdpSend` and `UdpReceive` respectively
    let socket = async_io::Async::<UdpSocket>::bind(MATTER_SOCKET_BIND_ADDR)?;

    // Run the Matter and mDNS transports
    let mut transport = pin!(matter.run(
        &socket,
        &socket,
        Some((
            CommissioningData {
                // TODO: Hard-coded for now
                verifier: VerifierData::new_with_pw(123456, *matter.borrow()),
                discriminator: 250,
            },
            Default::default(),
        )),
    ));

    // NOTE:
    // Replace with your own persister for e.g. `no_std` environments
    let mut psm = Psm::new(&matter, std::env::temp_dir().join("rs-matter"))?;
    let mut persist = pin!(psm.run());

    // Combine all async tasks in a single one
    let all = select4(
        &mut transport,
        &mut mdns,
        &mut persist,
        select(&mut respond, &mut device).coalesce(),
    );

    // NOTE:
    // Replace with a different executor for e.g. `no_std` environments
    futures_lite::future::block_on(all.coalesce())
}

const NODE: Node<'static> = Node {
    id: 0,
    endpoints: &[
        root_endpoint::endpoint(0, root_endpoint::OperNwType::Ethernet),
        Endpoint {
            id: 1,
            device_type: DEV_TYPE_ON_OFF_LIGHT,
            clusters: &[descriptor::CLUSTER, cluster_on_off::CLUSTER],
        },
    ],
};

fn dm_handler<'a>(
    matter: &'a Matter<'a>,
    on_off: &'a cluster_on_off::OnOffCluster,
) -> impl Metadata + NonBlockingHandler + 'a {
    (
        NODE,
        root_endpoint::eth_handler(0, matter)
            .chain(
                1,
                descriptor::ID,
                descriptor::DescriptorCluster::new(*matter.borrow()),
            )
<<<<<<< HEAD
            .chain(
                1,
                cluster_on_off::ID,
                cluster_on_off::OnOffCluster::new(*matter.borrow(), None),
            ),
=======
            .chain(1, cluster_on_off::ID, on_off),
>>>>>>> 2076dc6a
    )
}

#[cfg(all(
    feature = "std",
    any(target_os = "macos", all(feature = "zeroconf", target_os = "linux"))
))]
async fn run_mdns(_matter: &Matter<'_>) -> Result<(), Error> {
    // Nothing to run
    core::future::pending().await
}

#[cfg(not(all(
    feature = "std",
    any(target_os = "macos", all(feature = "zeroconf", target_os = "linux"))
)))]
async fn run_mdns(matter: &Matter<'_>) -> Result<(), Error> {
    use rs_matter::transport::network::{Ipv4Addr, Ipv6Addr};

    // NOTE:
    // Replace with your own network initialization for e.g. `no_std` environments
    fn initialize_network() -> Result<(Ipv4Addr, Ipv6Addr, u32), Error> {
        use log::error;
        use nix::{net::if_::InterfaceFlags, sys::socket::SockaddrIn6};
        use rs_matter::error::ErrorCode;
        let interfaces = || {
            nix::ifaddrs::getifaddrs().unwrap().filter(|ia| {
                ia.flags
                    .contains(InterfaceFlags::IFF_UP | InterfaceFlags::IFF_BROADCAST)
                    && !ia
                        .flags
                        .intersects(InterfaceFlags::IFF_LOOPBACK | InterfaceFlags::IFF_POINTOPOINT)
            })
        };

        // A quick and dirty way to get a network interface that has a link-local IPv6 address assigned as well as a non-loopback IPv4
        // Most likely, this is the interface we need
        // (as opposed to all the docker and libvirt interfaces that might be assigned on the machine and which seem by default to be IPv4 only)
        let (iname, ip, ipv6) = interfaces()
            .filter_map(|ia| {
                ia.address
                    .and_then(|addr| addr.as_sockaddr_in6().map(SockaddrIn6::ip))
                    .filter(|ip| ip.octets()[..2] == [0xfe, 0x80])
                    .map(|ipv6| (ia.interface_name, ipv6))
            })
            .filter_map(|(iname, ipv6)| {
                interfaces()
                    .filter(|ia2| ia2.interface_name == iname)
                    .find_map(|ia2| {
                        ia2.address
                            .and_then(|addr| addr.as_sockaddr_in().map(|addr| addr.ip().into()))
                            .map(|ip: std::net::Ipv4Addr| (iname.clone(), ip, ipv6))
                    })
            })
            .next()
            .ok_or_else(|| {
                error!("Cannot find network interface suitable for mDNS broadcasting");
                ErrorCode::StdIoError
            })?;

        info!(
            "Will use network interface {} with {}/{} for mDNS",
            iname, ip, ipv6
        );

        Ok((ip.octets().into(), ipv6.octets().into(), 0 as _))
    }

    let (ipv4_addr, ipv6_addr, interface) = initialize_network()?;

    use rs_matter::mdns::{
        Host, MDNS_IPV4_BROADCAST_ADDR, MDNS_IPV6_BROADCAST_ADDR, MDNS_SOCKET_BIND_ADDR,
    };

    // NOTE:
    // When using a custom UDP stack (e.g. for `no_std` environments), replace with a UDP socket bind + multicast join for your custom UDP stack
    // The returned socket should be splittable into two halves, where each half implements `UdpSend` and `UdpReceive` respectively
    let socket = async_io::Async::<UdpSocket>::bind(MDNS_SOCKET_BIND_ADDR)?;
    socket
        .get_ref()
        .join_multicast_v6(&MDNS_IPV6_BROADCAST_ADDR, interface)?;
    socket
        .get_ref()
        .join_multicast_v4(&MDNS_IPV4_BROADCAST_ADDR, &ipv4_addr)?;

    matter
        .run_builtin_mdns(
            &socket,
            &socket,
            &Host {
                id: 0,
                hostname: "rs-matter-demo",
                ip: ipv4_addr.octets(),
                ipv6: Some(ipv6_addr.octets()),
            },
            Some(interface),
        )
        .await
}<|MERGE_RESOLUTION|>--- conflicted
+++ resolved
@@ -17,23 +17,18 @@
 
 use core::borrow::Borrow;
 use core::pin::pin;
-use std::net::UdpSocket;
-
 use embassy_futures::select::{select, select4};
-
 use embassy_sync::blocking_mutex::raw::NoopRawMutex;
 use embassy_time::{Duration, Timer};
 use log::info;
-
 use rs_matter::core::{CommissioningData, Matter};
 use rs_matter::data_model::cluster_basic_information::BasicInfoConfig;
-use rs_matter::data_model::cluster_on_off;
 use rs_matter::data_model::core::IMBuffer;
 use rs_matter::data_model::device_types::DEV_TYPE_ON_OFF_LIGHT;
 use rs_matter::data_model::objects::*;
-use rs_matter::data_model::root_endpoint;
 use rs_matter::data_model::subscriptions::Subscriptions;
 use rs_matter::data_model::system_model::descriptor;
+use rs_matter::data_model::{cluster_on_off, root_endpoint};
 use rs_matter::error::Error;
 use rs_matter::mdns::MdnsService;
 use rs_matter::persist::Psm;
@@ -43,6 +38,7 @@
 use rs_matter::utils::buf::PooledBuffers;
 use rs_matter::utils::select::Coalesce;
 use rs_matter::MATTER_PORT;
+use std::net::UdpSocket;
 
 mod dev_att;
 
@@ -202,15 +198,11 @@
                 descriptor::ID,
                 descriptor::DescriptorCluster::new(*matter.borrow()),
             )
-<<<<<<< HEAD
             .chain(
                 1,
                 cluster_on_off::ID,
-                cluster_on_off::OnOffCluster::new(*matter.borrow(), None),
+                cluster_on_off::OnOffCluster::new(*matter.borrow(), on_off),
             ),
-=======
-            .chain(1, cluster_on_off::ID, on_off),
->>>>>>> 2076dc6a
     )
 }
 
@@ -234,7 +226,8 @@
     // Replace with your own network initialization for e.g. `no_std` environments
     fn initialize_network() -> Result<(Ipv4Addr, Ipv6Addr, u32), Error> {
         use log::error;
-        use nix::{net::if_::InterfaceFlags, sys::socket::SockaddrIn6};
+        use nix::net::if_::InterfaceFlags;
+        use nix::sys::socket::SockaddrIn6;
         use rs_matter::error::ErrorCode;
         let interfaces = || {
             nix::ifaddrs::getifaddrs().unwrap().filter(|ia| {
